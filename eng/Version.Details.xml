<?xml version="1.0" encoding="utf-8"?>
<!--

  This file is used by automation to update Versions.props and may be used for other purposes, such as
  static analysis to determine the repo dependency graph.  It should only be modified manually when adding
  or removing dependencies. Updating versions should be done using the `darc` command line tool.

  See https://github.com/dotnet/arcade/blob/master/Documentation/Darc.md for instructions on using darc.
-->
<Dependencies>
  <ProductDependencies>
    <Dependency Name="dotnet-ef" Version="9.0.0-preview.2.24112.6">
      <Uri>https://github.com/dotnet/efcore</Uri>
      <Sha>b915f7cea105c003e241a7fe53f9d672ac037605</Sha>
    </Dependency>
    <Dependency Name="Microsoft.EntityFrameworkCore.InMemory" Version="9.0.0-preview.2.24112.6">
      <Uri>https://github.com/dotnet/efcore</Uri>
      <Sha>b915f7cea105c003e241a7fe53f9d672ac037605</Sha>
    </Dependency>
    <Dependency Name="Microsoft.EntityFrameworkCore.Relational" Version="9.0.0-preview.2.24112.6">
      <Uri>https://github.com/dotnet/efcore</Uri>
      <Sha>b915f7cea105c003e241a7fe53f9d672ac037605</Sha>
    </Dependency>
    <Dependency Name="Microsoft.EntityFrameworkCore.Sqlite" Version="9.0.0-preview.2.24112.6">
      <Uri>https://github.com/dotnet/efcore</Uri>
      <Sha>b915f7cea105c003e241a7fe53f9d672ac037605</Sha>
    </Dependency>
    <Dependency Name="Microsoft.EntityFrameworkCore.SqlServer" Version="9.0.0-preview.2.24112.6">
      <Uri>https://github.com/dotnet/efcore</Uri>
      <Sha>b915f7cea105c003e241a7fe53f9d672ac037605</Sha>
    </Dependency>
    <Dependency Name="Microsoft.EntityFrameworkCore.Tools" Version="9.0.0-preview.2.24112.6">
      <Uri>https://github.com/dotnet/efcore</Uri>
      <Sha>b915f7cea105c003e241a7fe53f9d672ac037605</Sha>
    </Dependency>
    <Dependency Name="Microsoft.EntityFrameworkCore" Version="9.0.0-preview.2.24112.6">
      <Uri>https://github.com/dotnet/efcore</Uri>
      <Sha>b915f7cea105c003e241a7fe53f9d672ac037605</Sha>
    </Dependency>
    <Dependency Name="Microsoft.EntityFrameworkCore.Design" Version="9.0.0-preview.2.24112.6">
      <Uri>https://github.com/dotnet/efcore</Uri>
      <Sha>b915f7cea105c003e241a7fe53f9d672ac037605</Sha>
    </Dependency>
    <Dependency Name="Microsoft.Extensions.Caching.Abstractions" Version="9.0.0-preview.2.24111.9">
      <Uri>https://github.com/dotnet/runtime</Uri>
      <Sha>9699f39112b2aea89a05a74199baf9049db85537</Sha>
    </Dependency>
    <Dependency Name="Microsoft.Extensions.Caching.Memory" Version="9.0.0-preview.2.24111.9">
      <Uri>https://github.com/dotnet/runtime</Uri>
      <Sha>9699f39112b2aea89a05a74199baf9049db85537</Sha>
    </Dependency>
    <Dependency Name="Microsoft.Extensions.Configuration.Abstractions" Version="9.0.0-preview.2.24111.9">
      <Uri>https://github.com/dotnet/runtime</Uri>
      <Sha>9699f39112b2aea89a05a74199baf9049db85537</Sha>
    </Dependency>
    <Dependency Name="Microsoft.Extensions.Configuration.Binder" Version="9.0.0-preview.2.24111.9">
      <Uri>https://github.com/dotnet/runtime</Uri>
      <Sha>9699f39112b2aea89a05a74199baf9049db85537</Sha>
    </Dependency>
    <Dependency Name="Microsoft.Extensions.Configuration.CommandLine" Version="9.0.0-preview.2.24111.9">
      <Uri>https://github.com/dotnet/runtime</Uri>
      <Sha>9699f39112b2aea89a05a74199baf9049db85537</Sha>
    </Dependency>
    <Dependency Name="Microsoft.Extensions.Configuration.EnvironmentVariables" Version="9.0.0-preview.2.24111.9">
      <Uri>https://github.com/dotnet/runtime</Uri>
      <Sha>9699f39112b2aea89a05a74199baf9049db85537</Sha>
    </Dependency>
    <Dependency Name="Microsoft.Extensions.Configuration.FileExtensions" Version="9.0.0-preview.2.24111.9">
      <Uri>https://github.com/dotnet/runtime</Uri>
      <Sha>9699f39112b2aea89a05a74199baf9049db85537</Sha>
    </Dependency>
    <Dependency Name="Microsoft.Extensions.Configuration.Ini" Version="9.0.0-preview.2.24111.9">
      <Uri>https://github.com/dotnet/runtime</Uri>
      <Sha>9699f39112b2aea89a05a74199baf9049db85537</Sha>
    </Dependency>
    <Dependency Name="Microsoft.Extensions.Configuration.Json" Version="9.0.0-preview.2.24111.9">
      <Uri>https://github.com/dotnet/runtime</Uri>
      <Sha>9699f39112b2aea89a05a74199baf9049db85537</Sha>
    </Dependency>
    <Dependency Name="Microsoft.Extensions.Configuration.UserSecrets" Version="9.0.0-preview.2.24111.9">
      <Uri>https://github.com/dotnet/runtime</Uri>
      <Sha>9699f39112b2aea89a05a74199baf9049db85537</Sha>
    </Dependency>
    <Dependency Name="Microsoft.Extensions.Configuration.Xml" Version="9.0.0-preview.2.24111.9">
      <Uri>https://github.com/dotnet/runtime</Uri>
      <Sha>9699f39112b2aea89a05a74199baf9049db85537</Sha>
    </Dependency>
    <Dependency Name="Microsoft.Extensions.Configuration" Version="9.0.0-preview.2.24111.9">
      <Uri>https://github.com/dotnet/runtime</Uri>
      <Sha>9699f39112b2aea89a05a74199baf9049db85537</Sha>
    </Dependency>
    <Dependency Name="Microsoft.Extensions.DependencyInjection.Abstractions" Version="9.0.0-preview.2.24111.9">
      <Uri>https://github.com/dotnet/runtime</Uri>
      <Sha>9699f39112b2aea89a05a74199baf9049db85537</Sha>
    </Dependency>
    <Dependency Name="Microsoft.Extensions.DependencyInjection" Version="9.0.0-preview.2.24111.9">
      <Uri>https://github.com/dotnet/runtime</Uri>
      <Sha>9699f39112b2aea89a05a74199baf9049db85537</Sha>
    </Dependency>
    <Dependency Name="Microsoft.Extensions.Diagnostics" Version="9.0.0-preview.2.24111.9">
      <Uri>https://github.com/dotnet/runtime</Uri>
      <Sha>9699f39112b2aea89a05a74199baf9049db85537</Sha>
    </Dependency>
    <Dependency Name="Microsoft.Extensions.Diagnostics.Abstractions" Version="9.0.0-preview.2.24111.9">
      <Uri>https://github.com/dotnet/runtime</Uri>
      <Sha>9699f39112b2aea89a05a74199baf9049db85537</Sha>
    </Dependency>
    <Dependency Name="Microsoft.Extensions.FileProviders.Abstractions" Version="9.0.0-preview.2.24111.9">
      <Uri>https://github.com/dotnet/runtime</Uri>
      <Sha>9699f39112b2aea89a05a74199baf9049db85537</Sha>
    </Dependency>
    <Dependency Name="Microsoft.Extensions.FileProviders.Composite" Version="9.0.0-preview.2.24111.9">
      <Uri>https://github.com/dotnet/runtime</Uri>
      <Sha>9699f39112b2aea89a05a74199baf9049db85537</Sha>
    </Dependency>
    <Dependency Name="Microsoft.Extensions.FileProviders.Physical" Version="9.0.0-preview.2.24111.9">
      <Uri>https://github.com/dotnet/runtime</Uri>
      <Sha>9699f39112b2aea89a05a74199baf9049db85537</Sha>
    </Dependency>
    <Dependency Name="Microsoft.Extensions.FileSystemGlobbing" Version="9.0.0-preview.2.24111.9">
      <Uri>https://github.com/dotnet/runtime</Uri>
      <Sha>9699f39112b2aea89a05a74199baf9049db85537</Sha>
    </Dependency>
    <Dependency Name="Microsoft.Extensions.HostFactoryResolver.Sources" Version="9.0.0-preview.2.24111.9">
      <Uri>https://github.com/dotnet/runtime</Uri>
      <Sha>9699f39112b2aea89a05a74199baf9049db85537</Sha>
    </Dependency>
    <Dependency Name="Microsoft.Extensions.Hosting.Abstractions" Version="9.0.0-preview.2.24111.9">
      <Uri>https://github.com/dotnet/runtime</Uri>
      <Sha>9699f39112b2aea89a05a74199baf9049db85537</Sha>
    </Dependency>
    <Dependency Name="Microsoft.Extensions.Hosting" Version="9.0.0-preview.2.24111.9">
      <Uri>https://github.com/dotnet/runtime</Uri>
      <Sha>9699f39112b2aea89a05a74199baf9049db85537</Sha>
    </Dependency>
    <Dependency Name="Microsoft.Extensions.Http" Version="9.0.0-preview.2.24111.9">
      <Uri>https://github.com/dotnet/runtime</Uri>
      <Sha>9699f39112b2aea89a05a74199baf9049db85537</Sha>
    </Dependency>
    <Dependency Name="Microsoft.Extensions.Logging.Abstractions" Version="9.0.0-preview.2.24111.9">
      <Uri>https://github.com/dotnet/runtime</Uri>
      <Sha>9699f39112b2aea89a05a74199baf9049db85537</Sha>
    </Dependency>
    <Dependency Name="Microsoft.Extensions.Logging.Configuration" Version="9.0.0-preview.2.24111.9">
      <Uri>https://github.com/dotnet/runtime</Uri>
      <Sha>9699f39112b2aea89a05a74199baf9049db85537</Sha>
    </Dependency>
    <Dependency Name="Microsoft.Extensions.Logging.Console" Version="9.0.0-preview.2.24111.9">
      <Uri>https://github.com/dotnet/runtime</Uri>
      <Sha>9699f39112b2aea89a05a74199baf9049db85537</Sha>
    </Dependency>
    <Dependency Name="Microsoft.Extensions.Logging.Debug" Version="9.0.0-preview.2.24111.9">
      <Uri>https://github.com/dotnet/runtime</Uri>
      <Sha>9699f39112b2aea89a05a74199baf9049db85537</Sha>
    </Dependency>
    <Dependency Name="Microsoft.Extensions.Logging.EventSource" Version="9.0.0-preview.2.24111.9">
      <Uri>https://github.com/dotnet/runtime</Uri>
      <Sha>9699f39112b2aea89a05a74199baf9049db85537</Sha>
    </Dependency>
    <Dependency Name="Microsoft.Extensions.Logging.EventLog" Version="9.0.0-preview.2.24111.9">
      <Uri>https://github.com/dotnet/runtime</Uri>
      <Sha>9699f39112b2aea89a05a74199baf9049db85537</Sha>
    </Dependency>
    <Dependency Name="Microsoft.Extensions.Logging.TraceSource" Version="9.0.0-preview.2.24111.9">
      <Uri>https://github.com/dotnet/runtime</Uri>
      <Sha>9699f39112b2aea89a05a74199baf9049db85537</Sha>
    </Dependency>
    <Dependency Name="Microsoft.Extensions.Logging" Version="9.0.0-preview.2.24111.9">
      <Uri>https://github.com/dotnet/runtime</Uri>
      <Sha>9699f39112b2aea89a05a74199baf9049db85537</Sha>
    </Dependency>
    <Dependency Name="Microsoft.Extensions.Options.ConfigurationExtensions" Version="9.0.0-preview.2.24111.9">
      <Uri>https://github.com/dotnet/runtime</Uri>
      <Sha>9699f39112b2aea89a05a74199baf9049db85537</Sha>
    </Dependency>
    <Dependency Name="Microsoft.Extensions.Options.DataAnnotations" Version="9.0.0-preview.2.24111.9">
      <Uri>https://github.com/dotnet/runtime</Uri>
      <Sha>9699f39112b2aea89a05a74199baf9049db85537</Sha>
    </Dependency>
    <Dependency Name="Microsoft.Extensions.Options" Version="9.0.0-preview.2.24111.9">
      <Uri>https://github.com/dotnet/runtime</Uri>
      <Sha>9699f39112b2aea89a05a74199baf9049db85537</Sha>
    </Dependency>
    <Dependency Name="Microsoft.Extensions.Primitives" Version="9.0.0-preview.2.24111.9">
      <Uri>https://github.com/dotnet/runtime</Uri>
      <Sha>9699f39112b2aea89a05a74199baf9049db85537</Sha>
    </Dependency>
    <Dependency Name="Microsoft.Internal.Runtime.AspNetCore.Transport" Version="9.0.0-preview.2.24111.9">
      <Uri>https://github.com/dotnet/runtime</Uri>
      <Sha>9699f39112b2aea89a05a74199baf9049db85537</Sha>
    </Dependency>
    <Dependency Name="System.Configuration.ConfigurationManager" Version="9.0.0-preview.2.24111.9">
      <Uri>https://github.com/dotnet/runtime</Uri>
      <Sha>9699f39112b2aea89a05a74199baf9049db85537</Sha>
    </Dependency>
    <Dependency Name="System.Diagnostics.DiagnosticSource" Version="9.0.0-preview.2.24111.9">
      <Uri>https://github.com/dotnet/runtime</Uri>
      <Sha>9699f39112b2aea89a05a74199baf9049db85537</Sha>
    </Dependency>
    <Dependency Name="System.Diagnostics.EventLog" Version="9.0.0-preview.2.24111.9">
      <Uri>https://github.com/dotnet/runtime</Uri>
      <Sha>9699f39112b2aea89a05a74199baf9049db85537</Sha>
    </Dependency>
    <Dependency Name="System.DirectoryServices.Protocols" Version="9.0.0-preview.2.24111.9">
      <Uri>https://github.com/dotnet/runtime</Uri>
      <Sha>9699f39112b2aea89a05a74199baf9049db85537</Sha>
    </Dependency>
    <Dependency Name="System.IO.Pipelines" Version="9.0.0-preview.2.24111.9">
      <Uri>https://github.com/dotnet/runtime</Uri>
      <Sha>9699f39112b2aea89a05a74199baf9049db85537</Sha>
    </Dependency>
    <Dependency Name="System.Net.Http.Json" Version="9.0.0-preview.2.24111.9">
      <Uri>https://github.com/dotnet/runtime</Uri>
      <Sha>9699f39112b2aea89a05a74199baf9049db85537</Sha>
    </Dependency>
    <Dependency Name="System.Net.Http.WinHttpHandler" Version="9.0.0-preview.2.24111.9">
      <Uri>https://github.com/dotnet/runtime</Uri>
      <Sha>9699f39112b2aea89a05a74199baf9049db85537</Sha>
    </Dependency>
    <Dependency Name="System.Reflection.Metadata" Version="9.0.0-preview.2.24111.9">
      <Uri>https://github.com/dotnet/runtime</Uri>
      <Sha>9699f39112b2aea89a05a74199baf9049db85537</Sha>
    </Dependency>
    <Dependency Name="System.Resources.Extensions" Version="9.0.0-preview.2.24111.9">
      <Uri>https://github.com/dotnet/runtime</Uri>
      <Sha>9699f39112b2aea89a05a74199baf9049db85537</Sha>
    </Dependency>
    <Dependency Name="System.Security.Cryptography.Pkcs" Version="9.0.0-preview.2.24111.9">
      <Uri>https://github.com/dotnet/runtime</Uri>
      <Sha>9699f39112b2aea89a05a74199baf9049db85537</Sha>
    </Dependency>
    <Dependency Name="System.Security.Cryptography.Xml" Version="9.0.0-preview.2.24111.9">
      <Uri>https://github.com/dotnet/runtime</Uri>
      <Sha>9699f39112b2aea89a05a74199baf9049db85537</Sha>
    </Dependency>
    <Dependency Name="System.Security.Permissions" Version="9.0.0-preview.2.24111.9">
      <Uri>https://github.com/dotnet/runtime</Uri>
      <Sha>9699f39112b2aea89a05a74199baf9049db85537</Sha>
    </Dependency>
    <Dependency Name="System.ServiceProcess.ServiceController" Version="9.0.0-preview.2.24111.9">
      <Uri>https://github.com/dotnet/runtime</Uri>
      <Sha>9699f39112b2aea89a05a74199baf9049db85537</Sha>
    </Dependency>
    <Dependency Name="System.Text.Encodings.Web" Version="9.0.0-preview.2.24111.9">
      <Uri>https://github.com/dotnet/runtime</Uri>
      <Sha>9699f39112b2aea89a05a74199baf9049db85537</Sha>
    </Dependency>
    <Dependency Name="System.Text.Json" Version="9.0.0-preview.2.24111.9">
      <Uri>https://github.com/dotnet/runtime</Uri>
      <Sha>9699f39112b2aea89a05a74199baf9049db85537</Sha>
    </Dependency>
    <Dependency Name="System.Threading.AccessControl" Version="9.0.0-preview.2.24111.9">
      <Uri>https://github.com/dotnet/runtime</Uri>
      <Sha>9699f39112b2aea89a05a74199baf9049db85537</Sha>
    </Dependency>
    <Dependency Name="System.Threading.Channels" Version="9.0.0-preview.2.24111.9">
      <Uri>https://github.com/dotnet/runtime</Uri>
      <Sha>9699f39112b2aea89a05a74199baf9049db85537</Sha>
    </Dependency>
    <Dependency Name="System.Threading.RateLimiting" Version="9.0.0-preview.2.24111.9">
      <Uri>https://github.com/dotnet/runtime</Uri>
      <Sha>9699f39112b2aea89a05a74199baf9049db85537</Sha>
    </Dependency>
    <Dependency Name="Microsoft.Extensions.DependencyModel" Version="9.0.0-preview.2.24111.9">
      <Uri>https://github.com/dotnet/runtime</Uri>
      <Sha>9699f39112b2aea89a05a74199baf9049db85537</Sha>
    </Dependency>
    <Dependency Name="Microsoft.NETCore.App.Ref" Version="9.0.0-preview.2.24111.9">
      <Uri>https://github.com/dotnet/runtime</Uri>
      <Sha>9699f39112b2aea89a05a74199baf9049db85537</Sha>
    </Dependency>
    <Dependency Name="Microsoft.NET.Runtime.MonoAOTCompiler.Task" Version="9.0.0-preview.2.24111.9">
      <Uri>https://github.com/dotnet/runtime</Uri>
      <Sha>9699f39112b2aea89a05a74199baf9049db85537</Sha>
    </Dependency>
    <Dependency Name="Microsoft.NET.Runtime.WebAssembly.Sdk" Version="9.0.0-preview.2.24111.9">
      <Uri>https://github.com/dotnet/runtime</Uri>
      <Sha>9699f39112b2aea89a05a74199baf9049db85537</Sha>
    </Dependency>
    <Dependency Name="Microsoft.Bcl.AsyncInterfaces" Version="9.0.0-preview.2.24111.9">
      <Uri>https://github.com/dotnet/runtime</Uri>
      <Sha>9699f39112b2aea89a05a74199baf9049db85537</Sha>
    </Dependency>
    <!-- Transitive package to provide coherency in dotnet/extensions -->
    <Dependency Name="Microsoft.Bcl.TimeProvider" Version="9.0.0-preview.2.24111.9">
      <Uri>https://github.com/dotnet/runtime</Uri>
      <Sha>9699f39112b2aea89a05a74199baf9049db85537</Sha>
    </Dependency>
    <Dependency Name="System.Collections.Immutable" Version="9.0.0-preview.2.24111.9">
      <Uri>https://github.com/dotnet/runtime</Uri>
      <Sha>9699f39112b2aea89a05a74199baf9049db85537</Sha>
    </Dependency>
    <Dependency Name="System.Diagnostics.PerformanceCounter" Version="9.0.0-preview.2.24111.9">
      <Uri>https://github.com/dotnet/runtime</Uri>
      <Sha>9699f39112b2aea89a05a74199baf9049db85537</Sha>
    </Dependency>
    <Dependency Name="System.IO.Hashing" Version="9.0.0-preview.2.24111.9">
      <Uri>https://github.com/dotnet/runtime</Uri>
      <Sha>9699f39112b2aea89a05a74199baf9049db85537</Sha>
    </Dependency>
    <Dependency Name="System.Runtime.Caching" Version="9.0.0-preview.2.24111.9">
      <Uri>https://github.com/dotnet/runtime</Uri>
      <Sha>9699f39112b2aea89a05a74199baf9049db85537</Sha>
    </Dependency>
    <!--
         Win-x64 is used here because we have picked an arbitrary runtime identifier to flow the version of the latest NETCore.App runtime.
         All Runtime.$rid packages should have the same version.
    -->
    <Dependency Name="Microsoft.NETCore.App.Runtime.win-x64" Version="9.0.0-preview.2.24111.9">
      <Uri>https://github.com/dotnet/runtime</Uri>
      <Sha>9699f39112b2aea89a05a74199baf9049db85537</Sha>
    </Dependency>
    <!-- Intermediate is necessary for source build. -->
    <Dependency Name="Microsoft.SourceBuild.Intermediate.runtime.linux-x64" Version="9.0.0-preview.2.24111.9">
      <Uri>https://github.com/dotnet/runtime</Uri>
      <Sha>9699f39112b2aea89a05a74199baf9049db85537</Sha>
      <SourceBuild RepoName="runtime" ManagedOnly="false" />
    </Dependency>
    <Dependency Name="Microsoft.NETCore.App.Runtime.AOT.win-x64.Cross.browser-wasm" Version="9.0.0-preview.2.24111.9">
      <Uri>https://github.com/dotnet/runtime</Uri>
      <Sha>9699f39112b2aea89a05a74199baf9049db85537</Sha>
    </Dependency>
    <Dependency Name="Microsoft.NETCore.BrowserDebugHost.Transport" Version="9.0.0-preview.2.24111.9">
      <Uri>https://github.com/dotnet/runtime</Uri>
      <Sha>9699f39112b2aea89a05a74199baf9049db85537</Sha>
    </Dependency>
    <Dependency Name="Microsoft.Web.Xdt" Version="9.0.0-preview.24105.2">
      <Uri>https://github.com/dotnet/xdt</Uri>
      <Sha>c54253c7c4413357772589c6c243b12ba4e7c595</Sha>
    </Dependency>
    <!-- Intermediate is necessary for source build. -->
    <Dependency Name="Microsoft.SourceBuild.Intermediate.xdt" Version="9.0.0-preview.24105.2">
      <Uri>https://github.com/dotnet/xdt</Uri>
      <Sha>c54253c7c4413357772589c6c243b12ba4e7c595</Sha>
      <SourceBuild RepoName="xdt" ManagedOnly="true" />
    </Dependency>
    <Dependency Name="Microsoft.SourceBuild.Intermediate.source-build-reference-packages" Version="9.0.0-alpha.1.24109.1">
      <Uri>https://github.com/dotnet/source-build-reference-packages</Uri>
      <Sha>8ee50f75f960fbfb20fce0fefc5a3b05d15b1d21</Sha>
      <SourceBuild RepoName="source-build-reference-packages" ManagedOnly="true" />
    </Dependency>
    <!-- Not updated automatically -->
    <Dependency Name="Microsoft.CodeAnalysis.Common" Version="4.8.0-3.23518.7">
      <Uri>https://github.com/dotnet/roslyn</Uri>
      <Sha>1aa759af23d2a29043ea44fcef5bd6823dafa5d0</Sha>
    </Dependency>
    <Dependency Name="Microsoft.CodeAnalysis.ExternalAccess.AspNetCore" Version="4.8.0-3.23518.7">
      <Uri>https://github.com/dotnet/roslyn</Uri>
      <Sha>1aa759af23d2a29043ea44fcef5bd6823dafa5d0</Sha>
    </Dependency>
    <Dependency Name="Microsoft.CodeAnalysis.CSharp" Version="4.8.0-3.23518.7">
      <Uri>https://github.com/dotnet/roslyn</Uri>
      <Sha>1aa759af23d2a29043ea44fcef5bd6823dafa5d0</Sha>
    </Dependency>
    <Dependency Name="Microsoft.CodeAnalysis.CSharp.Workspaces" Version="4.8.0-3.23518.7">
      <Uri>https://github.com/dotnet/roslyn</Uri>
      <Sha>1aa759af23d2a29043ea44fcef5bd6823dafa5d0</Sha>
    </Dependency>
    <!-- Intermediate is necessary for source build. -->
    <Dependency Name="Microsoft.SourceBuild.Intermediate.roslyn" Version="4.8.0-3.23518.7">
      <Uri>https://github.com/dotnet/roslyn</Uri>
      <Sha>1aa759af23d2a29043ea44fcef5bd6823dafa5d0</Sha>
      <SourceBuild RepoName="roslyn" ManagedOnly="true" />
    </Dependency>
    <Dependency Name="System.Composition" Version="9.0.0-preview.2.24111.9">
      <Uri>https://github.com/dotnet/runtime</Uri>
      <Sha>9699f39112b2aea89a05a74199baf9049db85537</Sha>
    </Dependency>
    <!-- Intermediate is necessary for source build. -->
    <Dependency Name="Microsoft.SourceBuild.Intermediate.source-build-externals" Version="9.0.0-alpha.1.24106.1">
      <Uri>https://github.com/dotnet/source-build-externals</Uri>
      <Sha>f1ef074dfcf79d2f2da6e6ff9df8696a32aa063c</Sha>
      <SourceBuild RepoName="source-build-externals" ManagedOnly="true" />
    </Dependency>
  </ProductDependencies>
  <ToolsetDependencies>
    <!-- Listed explicitly to workaround https://github.com/dotnet/cli/issues/10528 -->
    <Dependency Name="Microsoft.NETCore.Platforms" Version="9.0.0-preview.2.24111.9">
      <Uri>https://github.com/dotnet/runtime</Uri>
      <Sha>9699f39112b2aea89a05a74199baf9049db85537</Sha>
    </Dependency>
    <Dependency Name="System.Drawing.Common" Version="9.0.0-preview.2.24112.4">
      <Uri>https://github.com/dotnet/winforms</Uri>
      <Sha>2b00f7d2bf2ce788056218c5c1f5ea0afeaf4015</Sha>
    </Dependency>
    <Dependency Name="Microsoft.DotNet.Arcade.Sdk" Version="9.0.0-beta.24102.4">
      <Uri>https://github.com/dotnet/arcade</Uri>
<<<<<<< HEAD
      <Sha>2fb543a45580400a559b5ae41c96a815ea14dac5</Sha>
=======
      <Sha>d731f58a502086842739a358ab490bec08fdb8a7</Sha>
    </Dependency>
    <!-- Intermediate is necessary for source build. -->
    <Dependency Name="Microsoft.SourceBuild.Intermediate.arcade" Version="9.0.0-beta.24062.5">
      <Uri>https://github.com/dotnet/arcade</Uri>
      <Sha>d731f58a502086842739a358ab490bec08fdb8a7</Sha>
>>>>>>> 43f49bcf
      <SourceBuild RepoName="arcade" ManagedOnly="true" />
    </Dependency>
    <Dependency Name="Microsoft.DotNet.Build.Tasks.Installers" Version="9.0.0-beta.24102.4">
      <Uri>https://github.com/dotnet/arcade</Uri>
      <Sha>2fb543a45580400a559b5ae41c96a815ea14dac5</Sha>
    </Dependency>
    <Dependency Name="Microsoft.DotNet.Build.Tasks.Templating" Version="9.0.0-beta.24102.4">
      <Uri>https://github.com/dotnet/arcade</Uri>
      <Sha>2fb543a45580400a559b5ae41c96a815ea14dac5</Sha>
    </Dependency>
    <Dependency Name="Microsoft.DotNet.Helix.Sdk" Version="9.0.0-beta.24102.4">
      <Uri>https://github.com/dotnet/arcade</Uri>
      <Sha>2fb543a45580400a559b5ae41c96a815ea14dac5</Sha>
    </Dependency>
    <Dependency Name="Microsoft.DotNet.RemoteExecutor" Version="9.0.0-beta.24102.4">
      <Uri>https://github.com/dotnet/arcade</Uri>
      <Sha>2fb543a45580400a559b5ae41c96a815ea14dac5</Sha>
    </Dependency>
    <Dependency Name="Microsoft.Extensions.Diagnostics.Testing" Version="9.0.0-preview.2.24111.3">
      <Uri>https://github.com/dotnet/extensions</Uri>
      <Sha>3786a5a71e3258048deeec6bcd081716dd86b572</Sha>
    </Dependency>
    <Dependency Name="Microsoft.Extensions.TimeProvider.Testing" Version="9.0.0-preview.2.24111.3">
      <Uri>https://github.com/dotnet/extensions</Uri>
      <Sha>3786a5a71e3258048deeec6bcd081716dd86b572</Sha>
    </Dependency>
    <Dependency Name="NuGet.Frameworks" Version="6.2.4">
      <Uri>https://github.com/nuget/nuget.client</Uri>
      <Sha>8fef55f5a55a3b4f2c96cd1a9b5ddc51d4b927f8</Sha>
    </Dependency>
    <Dependency Name="NuGet.Packaging" Version="6.2.4">
      <Uri>https://github.com/nuget/nuget.client</Uri>
      <Sha>8fef55f5a55a3b4f2c96cd1a9b5ddc51d4b927f8</Sha>
    </Dependency>
    <Dependency Name="NuGet.Versioning" Version="6.2.4">
      <Uri>https://github.com/nuget/nuget.client</Uri>
      <Sha>8fef55f5a55a3b4f2c96cd1a9b5ddc51d4b927f8</Sha>
    </Dependency>
    <!-- Intermediate is necessary for source build. -->
    <Dependency Name="Microsoft.SourceBuild.Intermediate.symreader" Version="2.1.0-beta.24105.1">
      <Uri>https://github.com/dotnet/symreader</Uri>
      <Sha>71a20ad4aaedc284ef2d9a7302f5d2ec4df7dca3</Sha>
      <SourceBuild RepoName="symreader" ManagedOnly="true" />
    </Dependency>
  </ToolsetDependencies>
</Dependencies><|MERGE_RESOLUTION|>--- conflicted
+++ resolved
@@ -385,16 +385,12 @@
     </Dependency>
     <Dependency Name="Microsoft.DotNet.Arcade.Sdk" Version="9.0.0-beta.24102.4">
       <Uri>https://github.com/dotnet/arcade</Uri>
-<<<<<<< HEAD
-      <Sha>2fb543a45580400a559b5ae41c96a815ea14dac5</Sha>
-=======
       <Sha>d731f58a502086842739a358ab490bec08fdb8a7</Sha>
     </Dependency>
     <!-- Intermediate is necessary for source build. -->
     <Dependency Name="Microsoft.SourceBuild.Intermediate.arcade" Version="9.0.0-beta.24062.5">
       <Uri>https://github.com/dotnet/arcade</Uri>
       <Sha>d731f58a502086842739a358ab490bec08fdb8a7</Sha>
->>>>>>> 43f49bcf
       <SourceBuild RepoName="arcade" ManagedOnly="true" />
     </Dependency>
     <Dependency Name="Microsoft.DotNet.Build.Tasks.Installers" Version="9.0.0-beta.24102.4">
