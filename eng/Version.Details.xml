<?xml version="1.0" encoding="utf-8"?>
<!--

  This file is used by automation to update Versions.props and may be used for other purposes, such as
  static analysis to determine the repo dependency graph.  It should only be modified manually when adding
  or removing dependencies. Updating versions should be done using the `darc` command line tool.

  See https://github.com/dotnet/arcade/blob/master/Documentation/Darc.md for instructions on using darc.
-->
<Dependencies>
  <ProductDependencies>
    <Dependency Name="Microsoft.AspNetCore.Blazor.Mono" Version="3.0.0-preview9.19503.2">
      <Uri>https://github.com/aspnet/Blazor</Uri>
      <Sha>c606594a0e5ebc36636d36e418ee0e189ce7a012</Sha>
    </Dependency>
<<<<<<< HEAD
    <Dependency Name="Microsoft.AspNetCore.Razor.Language" Version="3.0.1-servicing.19507.2">
      <Uri>https://github.com/aspnet/AspNetCore-Tooling</Uri>
      <Sha>ae9d989c74c6f4850df8b612f4a91da87448a181</Sha>
    </Dependency>
    <Dependency Name="Microsoft.AspNetCore.Mvc.Razor.Extensions" Version="3.0.1-servicing.19507.2">
      <Uri>https://github.com/aspnet/AspNetCore-Tooling</Uri>
      <Sha>ae9d989c74c6f4850df8b612f4a91da87448a181</Sha>
    </Dependency>
    <Dependency Name="Microsoft.CodeAnalysis.Razor" Version="3.0.1-servicing.19507.2">
      <Uri>https://github.com/aspnet/AspNetCore-Tooling</Uri>
      <Sha>ae9d989c74c6f4850df8b612f4a91da87448a181</Sha>
    </Dependency>
    <Dependency Name="Microsoft.NET.Sdk.Razor" Version="3.0.1-servicing.19507.2">
      <Uri>https://github.com/aspnet/AspNetCore-Tooling</Uri>
      <Sha>ae9d989c74c6f4850df8b612f4a91da87448a181</Sha>
=======
    <Dependency Name="Microsoft.AspNetCore.Razor.Language" Version="3.0.1">
      <Uri>https://github.com/aspnet/AspNetCore-Tooling</Uri>
      <Sha>4ef35e11af80a5907438d1a715e51803acf1077c</Sha>
    </Dependency>
    <Dependency Name="Microsoft.AspNetCore.Mvc.Razor.Extensions" Version="3.0.1">
      <Uri>https://github.com/aspnet/AspNetCore-Tooling</Uri>
      <Sha>4ef35e11af80a5907438d1a715e51803acf1077c</Sha>
    </Dependency>
    <Dependency Name="Microsoft.CodeAnalysis.Razor" Version="3.0.1">
      <Uri>https://github.com/aspnet/AspNetCore-Tooling</Uri>
      <Sha>4ef35e11af80a5907438d1a715e51803acf1077c</Sha>
    </Dependency>
    <Dependency Name="Microsoft.NET.Sdk.Razor" Version="3.0.1">
      <Uri>https://github.com/aspnet/AspNetCore-Tooling</Uri>
      <Sha>4ef35e11af80a5907438d1a715e51803acf1077c</Sha>
>>>>>>> 6f9f6595
    </Dependency>
    <Dependency Name="dotnet-ef" Version="3.0.1">
      <Uri>https://github.com/aspnet/EntityFrameworkCore</Uri>
      <Sha>e2fe2f425e976394d933ad5fcf304fd3de6759f5</Sha>
    </Dependency>
    <Dependency Name="Microsoft.EntityFrameworkCore.InMemory" Version="3.0.1">
      <Uri>https://github.com/aspnet/EntityFrameworkCore</Uri>
      <Sha>e2fe2f425e976394d933ad5fcf304fd3de6759f5</Sha>
    </Dependency>
    <Dependency Name="Microsoft.EntityFrameworkCore.Relational" Version="3.0.1">
      <Uri>https://github.com/aspnet/EntityFrameworkCore</Uri>
      <Sha>e2fe2f425e976394d933ad5fcf304fd3de6759f5</Sha>
    </Dependency>
    <Dependency Name="Microsoft.EntityFrameworkCore.Sqlite" Version="3.0.1">
      <Uri>https://github.com/aspnet/EntityFrameworkCore</Uri>
      <Sha>e2fe2f425e976394d933ad5fcf304fd3de6759f5</Sha>
    </Dependency>
    <Dependency Name="Microsoft.EntityFrameworkCore.SqlServer" Version="3.0.1">
      <Uri>https://github.com/aspnet/EntityFrameworkCore</Uri>
      <Sha>e2fe2f425e976394d933ad5fcf304fd3de6759f5</Sha>
    </Dependency>
    <Dependency Name="Microsoft.EntityFrameworkCore.Tools" Version="3.0.1">
      <Uri>https://github.com/aspnet/EntityFrameworkCore</Uri>
      <Sha>e2fe2f425e976394d933ad5fcf304fd3de6759f5</Sha>
    </Dependency>
    <Dependency Name="Microsoft.EntityFrameworkCore" Version="3.0.1">
      <Uri>https://github.com/aspnet/EntityFrameworkCore</Uri>
      <Sha>e2fe2f425e976394d933ad5fcf304fd3de6759f5</Sha>
    </Dependency>
    <Dependency Name="Microsoft.AspNetCore.Analyzer.Testing" Version="3.0.1-servicing.19510.1" CoherentParentDependency="Microsoft.EntityFrameworkCore">
      <Uri>https://github.com/aspnet/Extensions</Uri>
      <Sha>40c00020ac632006c9db91383de246226f9cb44a</Sha>
    </Dependency>
    <Dependency Name="Microsoft.AspNetCore.BenchmarkRunner.Sources" Version="3.0.1-servicing.19510.1" CoherentParentDependency="Microsoft.EntityFrameworkCore">
      <Uri>https://github.com/aspnet/Extensions</Uri>
      <Sha>40c00020ac632006c9db91383de246226f9cb44a</Sha>
    </Dependency>
    <Dependency Name="Microsoft.Extensions.ActivatorUtilities.Sources" Version="3.0.1-servicing.19510.1" CoherentParentDependency="Microsoft.EntityFrameworkCore">
      <Uri>https://github.com/aspnet/Extensions</Uri>
      <Sha>40c00020ac632006c9db91383de246226f9cb44a</Sha>
    </Dependency>
    <Dependency Name="Microsoft.Extensions.Caching.Abstractions" Version="3.0.1" CoherentParentDependency="Microsoft.EntityFrameworkCore">
      <Uri>https://github.com/aspnet/Extensions</Uri>
      <Sha>40c00020ac632006c9db91383de246226f9cb44a</Sha>
    </Dependency>
    <Dependency Name="Microsoft.Extensions.Caching.Memory" Version="3.0.1" CoherentParentDependency="Microsoft.EntityFrameworkCore">
      <Uri>https://github.com/aspnet/Extensions</Uri>
      <Sha>40c00020ac632006c9db91383de246226f9cb44a</Sha>
    </Dependency>
    <Dependency Name="Microsoft.Extensions.Caching.SqlServer" Version="3.0.1" CoherentParentDependency="Microsoft.EntityFrameworkCore">
      <Uri>https://github.com/aspnet/Extensions</Uri>
      <Sha>40c00020ac632006c9db91383de246226f9cb44a</Sha>
    </Dependency>
    <Dependency Name="Microsoft.Extensions.Caching.StackExchangeRedis" Version="3.0.1" CoherentParentDependency="Microsoft.EntityFrameworkCore">
      <Uri>https://github.com/aspnet/Extensions</Uri>
      <Sha>40c00020ac632006c9db91383de246226f9cb44a</Sha>
    </Dependency>
    <Dependency Name="Microsoft.Extensions.CommandLineUtils.Sources" Version="3.0.1-servicing.19510.1" CoherentParentDependency="Microsoft.EntityFrameworkCore">
      <Uri>https://github.com/aspnet/Extensions</Uri>
      <Sha>40c00020ac632006c9db91383de246226f9cb44a</Sha>
    </Dependency>
    <Dependency Name="Microsoft.Extensions.Configuration.Abstractions" Version="3.0.1" CoherentParentDependency="Microsoft.EntityFrameworkCore">
      <Uri>https://github.com/aspnet/Extensions</Uri>
      <Sha>40c00020ac632006c9db91383de246226f9cb44a</Sha>
    </Dependency>
    <Dependency Name="Microsoft.Extensions.Configuration.AzureKeyVault" Version="3.0.1" CoherentParentDependency="Microsoft.EntityFrameworkCore">
      <Uri>https://github.com/aspnet/Extensions</Uri>
      <Sha>40c00020ac632006c9db91383de246226f9cb44a</Sha>
    </Dependency>
    <Dependency Name="Microsoft.Extensions.Configuration.Binder" Version="3.0.1" CoherentParentDependency="Microsoft.EntityFrameworkCore">
      <Uri>https://github.com/aspnet/Extensions</Uri>
      <Sha>40c00020ac632006c9db91383de246226f9cb44a</Sha>
    </Dependency>
    <Dependency Name="Microsoft.Extensions.Configuration.CommandLine" Version="3.0.1" CoherentParentDependency="Microsoft.EntityFrameworkCore">
      <Uri>https://github.com/aspnet/Extensions</Uri>
      <Sha>40c00020ac632006c9db91383de246226f9cb44a</Sha>
    </Dependency>
    <Dependency Name="Microsoft.Extensions.Configuration.EnvironmentVariables" Version="3.0.1" CoherentParentDependency="Microsoft.EntityFrameworkCore">
      <Uri>https://github.com/aspnet/Extensions</Uri>
      <Sha>40c00020ac632006c9db91383de246226f9cb44a</Sha>
    </Dependency>
    <Dependency Name="Microsoft.Extensions.Configuration.FileExtensions" Version="3.0.1" CoherentParentDependency="Microsoft.EntityFrameworkCore">
      <Uri>https://github.com/aspnet/Extensions</Uri>
      <Sha>40c00020ac632006c9db91383de246226f9cb44a</Sha>
    </Dependency>
    <Dependency Name="Microsoft.Extensions.Configuration.Ini" Version="3.0.1" CoherentParentDependency="Microsoft.EntityFrameworkCore">
      <Uri>https://github.com/aspnet/Extensions</Uri>
      <Sha>40c00020ac632006c9db91383de246226f9cb44a</Sha>
    </Dependency>
    <Dependency Name="Microsoft.Extensions.Configuration.Json" Version="3.0.1" CoherentParentDependency="Microsoft.EntityFrameworkCore">
      <Uri>https://github.com/aspnet/Extensions</Uri>
      <Sha>40c00020ac632006c9db91383de246226f9cb44a</Sha>
    </Dependency>
    <Dependency Name="Microsoft.Extensions.Configuration.KeyPerFile" Version="3.0.1" CoherentParentDependency="Microsoft.EntityFrameworkCore">
      <Uri>https://github.com/aspnet/Extensions</Uri>
      <Sha>40c00020ac632006c9db91383de246226f9cb44a</Sha>
    </Dependency>
    <Dependency Name="Microsoft.Extensions.Configuration.UserSecrets" Version="3.0.1" CoherentParentDependency="Microsoft.EntityFrameworkCore">
      <Uri>https://github.com/aspnet/Extensions</Uri>
      <Sha>40c00020ac632006c9db91383de246226f9cb44a</Sha>
    </Dependency>
    <Dependency Name="Microsoft.Extensions.Configuration.Xml" Version="3.0.1" CoherentParentDependency="Microsoft.EntityFrameworkCore">
      <Uri>https://github.com/aspnet/Extensions</Uri>
      <Sha>40c00020ac632006c9db91383de246226f9cb44a</Sha>
    </Dependency>
    <Dependency Name="Microsoft.Extensions.Configuration" Version="3.0.1" CoherentParentDependency="Microsoft.EntityFrameworkCore">
      <Uri>https://github.com/aspnet/Extensions</Uri>
      <Sha>40c00020ac632006c9db91383de246226f9cb44a</Sha>
    </Dependency>
    <Dependency Name="Microsoft.Extensions.DependencyInjection.Abstractions" Version="3.0.1" CoherentParentDependency="Microsoft.EntityFrameworkCore">
      <Uri>https://github.com/aspnet/Extensions</Uri>
      <Sha>40c00020ac632006c9db91383de246226f9cb44a</Sha>
    </Dependency>
    <Dependency Name="Microsoft.Extensions.DependencyInjection" Version="3.0.1" CoherentParentDependency="Microsoft.EntityFrameworkCore">
      <Uri>https://github.com/aspnet/Extensions</Uri>
      <Sha>40c00020ac632006c9db91383de246226f9cb44a</Sha>
    </Dependency>
    <Dependency Name="Microsoft.Extensions.DiagnosticAdapter" Version="3.0.1" CoherentParentDependency="Microsoft.EntityFrameworkCore">
      <Uri>https://github.com/aspnet/Extensions</Uri>
      <Sha>40c00020ac632006c9db91383de246226f9cb44a</Sha>
    </Dependency>
    <Dependency Name="Microsoft.Extensions.Diagnostics.HealthChecks.Abstractions" Version="3.0.1" CoherentParentDependency="Microsoft.EntityFrameworkCore">
      <Uri>https://github.com/aspnet/Extensions</Uri>
      <Sha>40c00020ac632006c9db91383de246226f9cb44a</Sha>
    </Dependency>
    <Dependency Name="Microsoft.Extensions.Diagnostics.HealthChecks" Version="3.0.1" CoherentParentDependency="Microsoft.EntityFrameworkCore">
      <Uri>https://github.com/aspnet/Extensions</Uri>
      <Sha>40c00020ac632006c9db91383de246226f9cb44a</Sha>
    </Dependency>
    <Dependency Name="Microsoft.Extensions.FileProviders.Abstractions" Version="3.0.1" CoherentParentDependency="Microsoft.EntityFrameworkCore">
      <Uri>https://github.com/aspnet/Extensions</Uri>
      <Sha>40c00020ac632006c9db91383de246226f9cb44a</Sha>
    </Dependency>
    <Dependency Name="Microsoft.Extensions.FileProviders.Composite" Version="3.0.1" CoherentParentDependency="Microsoft.EntityFrameworkCore">
      <Uri>https://github.com/aspnet/Extensions</Uri>
      <Sha>40c00020ac632006c9db91383de246226f9cb44a</Sha>
    </Dependency>
    <Dependency Name="Microsoft.Extensions.FileProviders.Embedded" Version="3.0.1" CoherentParentDependency="Microsoft.EntityFrameworkCore">
      <Uri>https://github.com/aspnet/Extensions</Uri>
      <Sha>40c00020ac632006c9db91383de246226f9cb44a</Sha>
    </Dependency>
    <Dependency Name="Microsoft.Extensions.FileProviders.Physical" Version="3.0.1" CoherentParentDependency="Microsoft.EntityFrameworkCore">
      <Uri>https://github.com/aspnet/Extensions</Uri>
      <Sha>40c00020ac632006c9db91383de246226f9cb44a</Sha>
    </Dependency>
    <Dependency Name="Microsoft.Extensions.FileSystemGlobbing" Version="3.0.1" CoherentParentDependency="Microsoft.EntityFrameworkCore">
      <Uri>https://github.com/aspnet/Extensions</Uri>
      <Sha>40c00020ac632006c9db91383de246226f9cb44a</Sha>
    </Dependency>
    <Dependency Name="Microsoft.Extensions.HashCodeCombiner.Sources" Version="3.0.1-servicing.19510.1" CoherentParentDependency="Microsoft.EntityFrameworkCore">
      <Uri>https://github.com/aspnet/Extensions</Uri>
      <Sha>40c00020ac632006c9db91383de246226f9cb44a</Sha>
    </Dependency>
    <Dependency Name="Microsoft.Extensions.Hosting.Abstractions" Version="3.0.1" CoherentParentDependency="Microsoft.EntityFrameworkCore">
      <Uri>https://github.com/aspnet/Extensions</Uri>
      <Sha>40c00020ac632006c9db91383de246226f9cb44a</Sha>
    </Dependency>
    <Dependency Name="Microsoft.Extensions.Hosting" Version="3.0.1" CoherentParentDependency="Microsoft.EntityFrameworkCore">
      <Uri>https://github.com/aspnet/Extensions</Uri>
      <Sha>40c00020ac632006c9db91383de246226f9cb44a</Sha>
    </Dependency>
    <Dependency Name="Microsoft.Extensions.HostFactoryResolver.Sources" Version="3.0.1-servicing.19510.1" CoherentParentDependency="Microsoft.EntityFrameworkCore">
      <Uri>https://github.com/aspnet/Extensions</Uri>
      <Sha>40c00020ac632006c9db91383de246226f9cb44a</Sha>
    </Dependency>
    <Dependency Name="Microsoft.Extensions.Http" Version="3.0.1" CoherentParentDependency="Microsoft.EntityFrameworkCore">
      <Uri>https://github.com/aspnet/Extensions</Uri>
      <Sha>40c00020ac632006c9db91383de246226f9cb44a</Sha>
    </Dependency>
    <Dependency Name="Microsoft.Extensions.Localization.Abstractions" Version="3.0.1" CoherentParentDependency="Microsoft.EntityFrameworkCore">
      <Uri>https://github.com/aspnet/Extensions</Uri>
      <Sha>40c00020ac632006c9db91383de246226f9cb44a</Sha>
    </Dependency>
    <Dependency Name="Microsoft.Extensions.Localization" Version="3.0.1" CoherentParentDependency="Microsoft.EntityFrameworkCore">
      <Uri>https://github.com/aspnet/Extensions</Uri>
      <Sha>40c00020ac632006c9db91383de246226f9cb44a</Sha>
    </Dependency>
    <Dependency Name="Microsoft.Extensions.Logging.Abstractions" Version="3.0.1" CoherentParentDependency="Microsoft.EntityFrameworkCore">
      <Uri>https://github.com/aspnet/Extensions</Uri>
      <Sha>40c00020ac632006c9db91383de246226f9cb44a</Sha>
    </Dependency>
    <Dependency Name="Microsoft.Extensions.Logging.AzureAppServices" Version="3.0.1" CoherentParentDependency="Microsoft.EntityFrameworkCore">
      <Uri>https://github.com/aspnet/Extensions</Uri>
      <Sha>40c00020ac632006c9db91383de246226f9cb44a</Sha>
    </Dependency>
    <Dependency Name="Microsoft.Extensions.Logging.Configuration" Version="3.0.1" CoherentParentDependency="Microsoft.EntityFrameworkCore">
      <Uri>https://github.com/aspnet/Extensions</Uri>
      <Sha>40c00020ac632006c9db91383de246226f9cb44a</Sha>
    </Dependency>
    <Dependency Name="Microsoft.Extensions.Logging.Console" Version="3.0.1" CoherentParentDependency="Microsoft.EntityFrameworkCore">
      <Uri>https://github.com/aspnet/Extensions</Uri>
      <Sha>40c00020ac632006c9db91383de246226f9cb44a</Sha>
    </Dependency>
    <Dependency Name="Microsoft.Extensions.Logging.Debug" Version="3.0.1" CoherentParentDependency="Microsoft.EntityFrameworkCore">
      <Uri>https://github.com/aspnet/Extensions</Uri>
      <Sha>40c00020ac632006c9db91383de246226f9cb44a</Sha>
    </Dependency>
    <Dependency Name="Microsoft.Extensions.Logging.EventSource" Version="3.0.1" CoherentParentDependency="Microsoft.EntityFrameworkCore">
      <Uri>https://github.com/aspnet/Extensions</Uri>
      <Sha>40c00020ac632006c9db91383de246226f9cb44a</Sha>
    </Dependency>
    <Dependency Name="Microsoft.Extensions.Logging.EventLog" Version="3.0.1" CoherentParentDependency="Microsoft.EntityFrameworkCore">
      <Uri>https://github.com/aspnet/Extensions</Uri>
      <Sha>40c00020ac632006c9db91383de246226f9cb44a</Sha>
    </Dependency>
    <Dependency Name="Microsoft.Extensions.Logging.TraceSource" Version="3.0.1" CoherentParentDependency="Microsoft.EntityFrameworkCore">
      <Uri>https://github.com/aspnet/Extensions</Uri>
      <Sha>40c00020ac632006c9db91383de246226f9cb44a</Sha>
    </Dependency>
    <Dependency Name="Microsoft.Extensions.Logging.Testing" Version="3.0.1-servicing.19510.1" CoherentParentDependency="Microsoft.EntityFrameworkCore">
      <Uri>https://github.com/aspnet/Extensions</Uri>
      <Sha>40c00020ac632006c9db91383de246226f9cb44a</Sha>
    </Dependency>
    <Dependency Name="Microsoft.Extensions.Logging" Version="3.0.1" CoherentParentDependency="Microsoft.EntityFrameworkCore">
      <Uri>https://github.com/aspnet/Extensions</Uri>
      <Sha>40c00020ac632006c9db91383de246226f9cb44a</Sha>
    </Dependency>
    <Dependency Name="Microsoft.Extensions.ObjectPool" Version="3.0.1" CoherentParentDependency="Microsoft.EntityFrameworkCore">
      <Uri>https://github.com/aspnet/Extensions</Uri>
      <Sha>40c00020ac632006c9db91383de246226f9cb44a</Sha>
    </Dependency>
    <Dependency Name="Microsoft.Extensions.Options.ConfigurationExtensions" Version="3.0.1" CoherentParentDependency="Microsoft.EntityFrameworkCore">
      <Uri>https://github.com/aspnet/Extensions</Uri>
      <Sha>40c00020ac632006c9db91383de246226f9cb44a</Sha>
    </Dependency>
    <Dependency Name="Microsoft.Extensions.Options.DataAnnotations" Version="3.0.1" CoherentParentDependency="Microsoft.EntityFrameworkCore">
      <Uri>https://github.com/aspnet/Extensions</Uri>
      <Sha>40c00020ac632006c9db91383de246226f9cb44a</Sha>
    </Dependency>
    <Dependency Name="Microsoft.Extensions.Options" Version="3.0.1" CoherentParentDependency="Microsoft.EntityFrameworkCore">
      <Uri>https://github.com/aspnet/Extensions</Uri>
      <Sha>40c00020ac632006c9db91383de246226f9cb44a</Sha>
    </Dependency>
    <Dependency Name="Microsoft.Extensions.ParameterDefaultValue.Sources" Version="3.0.1-servicing.19510.1" CoherentParentDependency="Microsoft.EntityFrameworkCore">
      <Uri>https://github.com/aspnet/Extensions</Uri>
      <Sha>40c00020ac632006c9db91383de246226f9cb44a</Sha>
    </Dependency>
    <Dependency Name="Microsoft.Extensions.Primitives" Version="3.0.1" CoherentParentDependency="Microsoft.EntityFrameworkCore">
      <Uri>https://github.com/aspnet/Extensions</Uri>
      <Sha>40c00020ac632006c9db91383de246226f9cb44a</Sha>
    </Dependency>
    <Dependency Name="Microsoft.Extensions.TypeNameHelper.Sources" Version="3.0.1-servicing.19510.1" CoherentParentDependency="Microsoft.EntityFrameworkCore">
      <Uri>https://github.com/aspnet/Extensions</Uri>
      <Sha>40c00020ac632006c9db91383de246226f9cb44a</Sha>
    </Dependency>
    <Dependency Name="Microsoft.Extensions.ValueStopwatch.Sources" Version="3.0.1-servicing.19510.1" CoherentParentDependency="Microsoft.EntityFrameworkCore">
      <Uri>https://github.com/aspnet/Extensions</Uri>
      <Sha>40c00020ac632006c9db91383de246226f9cb44a</Sha>
    </Dependency>
    <Dependency Name="Microsoft.Internal.Extensions.Refs" Version="3.0.0-rc2.19463.5" Pinned="true">
      <Uri>https://github.com/aspnet/Extensions</Uri>
      <Sha>40c00020ac632006c9db91383de246226f9cb44a</Sha>
    </Dependency>
    <Dependency Name="Microsoft.JSInterop" Version="3.0.1" CoherentParentDependency="Microsoft.EntityFrameworkCore">
      <Uri>https://github.com/aspnet/Extensions</Uri>
      <Sha>40c00020ac632006c9db91383de246226f9cb44a</Sha>
    </Dependency>
    <Dependency Name="Mono.WebAssembly.Interop" Version="3.0.1" CoherentParentDependency="Microsoft.EntityFrameworkCore">
      <Uri>https://github.com/aspnet/Extensions</Uri>
      <Sha>40c00020ac632006c9db91383de246226f9cb44a</Sha>
    </Dependency>
    <Dependency Name="Microsoft.Bcl.AsyncInterfaces" Version="1.0.0" CoherentParentDependency="Microsoft.NETCore.App.Runtime.win-x64">
      <Uri>https://github.com/dotnet/corefx</Uri>
      <Sha>4ac4c0367003fe3973a3648eb0715ddb0e3bbcea</Sha>
    </Dependency>
    <Dependency Name="Microsoft.CSharp" Version="4.6.0" CoherentParentDependency="Microsoft.NETCore.App.Runtime.win-x64">
      <Uri>https://github.com/dotnet/corefx</Uri>
      <Sha>4ac4c0367003fe3973a3648eb0715ddb0e3bbcea</Sha>
    </Dependency>
    <Dependency Name="Microsoft.Win32.Registry" Version="4.6.0" CoherentParentDependency="Microsoft.NETCore.App.Runtime.win-x64">
      <Uri>https://github.com/dotnet/corefx</Uri>
      <Sha>4ac4c0367003fe3973a3648eb0715ddb0e3bbcea</Sha>
    </Dependency>
    <Dependency Name="Microsoft.Win32.SystemEvents" Version="4.6.0" CoherentParentDependency="Microsoft.NETCore.App.Runtime.win-x64">
      <Uri>https://github.com/dotnet/corefx</Uri>
      <Sha>4ac4c0367003fe3973a3648eb0715ddb0e3bbcea</Sha>
    </Dependency>
    <Dependency Name="System.ComponentModel.Annotations" Version="4.6.0" CoherentParentDependency="Microsoft.NETCore.App.Runtime.win-x64">
      <Uri>https://github.com/dotnet/corefx</Uri>
      <Sha>4ac4c0367003fe3973a3648eb0715ddb0e3bbcea</Sha>
    </Dependency>
    <Dependency Name="System.Diagnostics.EventLog" Version="4.6.0" CoherentParentDependency="Microsoft.NETCore.App.Runtime.win-x64">
      <Uri>https://github.com/dotnet/corefx</Uri>
      <Sha>4ac4c0367003fe3973a3648eb0715ddb0e3bbcea</Sha>
    </Dependency>
    <Dependency Name="System.Drawing.Common" Version="4.6.0" CoherentParentDependency="Microsoft.NETCore.App.Runtime.win-x64">
      <Uri>https://github.com/dotnet/corefx</Uri>
      <Sha>4ac4c0367003fe3973a3648eb0715ddb0e3bbcea</Sha>
    </Dependency>
    <Dependency Name="System.IO.Pipelines" Version="4.6.0" CoherentParentDependency="Microsoft.NETCore.App.Runtime.win-x64">
      <Uri>https://github.com/dotnet/corefx</Uri>
      <Sha>4ac4c0367003fe3973a3648eb0715ddb0e3bbcea</Sha>
    </Dependency>
    <Dependency Name="System.Net.Http.WinHttpHandler" Version="4.6.0" CoherentParentDependency="Microsoft.NETCore.App.Runtime.win-x64">
      <Uri>https://github.com/dotnet/corefx</Uri>
      <Sha>4ac4c0367003fe3973a3648eb0715ddb0e3bbcea</Sha>
    </Dependency>
    <Dependency Name="System.Net.WebSockets.WebSocketProtocol" Version="4.6.0" CoherentParentDependency="Microsoft.NETCore.App.Runtime.win-x64">
      <Uri>https://github.com/dotnet/corefx</Uri>
      <Sha>4ac4c0367003fe3973a3648eb0715ddb0e3bbcea</Sha>
    </Dependency>
    <Dependency Name="System.Reflection.Metadata" Version="1.7.0" CoherentParentDependency="Microsoft.NETCore.App.Runtime.win-x64">
      <Uri>https://github.com/dotnet/corefx</Uri>
      <Sha>4ac4c0367003fe3973a3648eb0715ddb0e3bbcea</Sha>
    </Dependency>
    <Dependency Name="System.Runtime.CompilerServices.Unsafe" Version="4.6.0" CoherentParentDependency="Microsoft.NETCore.App.Runtime.win-x64">
      <Uri>https://github.com/dotnet/corefx</Uri>
      <Sha>4ac4c0367003fe3973a3648eb0715ddb0e3bbcea</Sha>
    </Dependency>
    <Dependency Name="System.Security.Cryptography.Cng" Version="4.6.0" CoherentParentDependency="Microsoft.NETCore.App.Runtime.win-x64">
      <Uri>https://github.com/dotnet/corefx</Uri>
      <Sha>4ac4c0367003fe3973a3648eb0715ddb0e3bbcea</Sha>
    </Dependency>
    <Dependency Name="System.Security.Cryptography.Pkcs" Version="4.6.0" CoherentParentDependency="Microsoft.NETCore.App.Runtime.win-x64">
      <Uri>https://github.com/dotnet/corefx</Uri>
      <Sha>4ac4c0367003fe3973a3648eb0715ddb0e3bbcea</Sha>
    </Dependency>
    <Dependency Name="System.Security.Cryptography.Xml" Version="4.6.0" CoherentParentDependency="Microsoft.NETCore.App.Runtime.win-x64">
      <Uri>https://github.com/dotnet/corefx</Uri>
      <Sha>4ac4c0367003fe3973a3648eb0715ddb0e3bbcea</Sha>
    </Dependency>
    <Dependency Name="System.Security.Permissions" Version="4.6.0" CoherentParentDependency="Microsoft.NETCore.App.Runtime.win-x64">
      <Uri>https://github.com/dotnet/corefx</Uri>
      <Sha>4ac4c0367003fe3973a3648eb0715ddb0e3bbcea</Sha>
    </Dependency>
    <Dependency Name="System.Security.Principal.Windows" Version="4.6.0" CoherentParentDependency="Microsoft.NETCore.App.Runtime.win-x64">
      <Uri>https://github.com/dotnet/corefx</Uri>
      <Sha>4ac4c0367003fe3973a3648eb0715ddb0e3bbcea</Sha>
    </Dependency>
    <Dependency Name="System.ServiceProcess.ServiceController" Version="4.6.0" CoherentParentDependency="Microsoft.NETCore.App.Runtime.win-x64">
      <Uri>https://github.com/dotnet/corefx</Uri>
      <Sha>4ac4c0367003fe3973a3648eb0715ddb0e3bbcea</Sha>
    </Dependency>
    <Dependency Name="System.Text.Encodings.Web" Version="4.6.0" CoherentParentDependency="Microsoft.NETCore.App.Runtime.win-x64">
      <Uri>https://github.com/dotnet/corefx</Uri>
      <Sha>4ac4c0367003fe3973a3648eb0715ddb0e3bbcea</Sha>
    </Dependency>
    <Dependency Name="System.Text.Json" Version="4.6.0" CoherentParentDependency="Microsoft.NETCore.App.Runtime.win-x64">
      <Uri>https://github.com/dotnet/corefx</Uri>
      <Sha>4ac4c0367003fe3973a3648eb0715ddb0e3bbcea</Sha>
    </Dependency>
    <Dependency Name="System.Threading.Channels" Version="4.6.0" CoherentParentDependency="Microsoft.NETCore.App.Runtime.win-x64">
      <Uri>https://github.com/dotnet/corefx</Uri>
      <Sha>4ac4c0367003fe3973a3648eb0715ddb0e3bbcea</Sha>
    </Dependency>
    <Dependency Name="System.Windows.Extensions" Version="4.6.0" CoherentParentDependency="Microsoft.NETCore.App.Runtime.win-x64">
      <Uri>https://github.com/dotnet/corefx</Uri>
      <Sha>4ac4c0367003fe3973a3648eb0715ddb0e3bbcea</Sha>
    </Dependency>
    <Dependency Name="Microsoft.Extensions.DependencyModel" Version="3.0.1" CoherentParentDependency="Microsoft.Extensions.Logging">
      <Uri>https://github.com/dotnet/core-setup</Uri>
      <Sha>903ca49e3ffddc551e12d2f94d7cca95f9a340bf</Sha>
    </Dependency>
    <!--
         Win-x64 is used here because we have picked an arbitrary runtime identifier to flow the version of the latest NETCore.App runtime.
         All Runtime.$rid packages should have the same version.
    -->
    <Dependency Name="Microsoft.NETCore.App.Runtime.win-x64" Version="3.0.1" CoherentParentDependency="Microsoft.Extensions.Logging">
      <Uri>https://github.com/dotnet/core-setup</Uri>
      <Sha>903ca49e3ffddc551e12d2f94d7cca95f9a340bf</Sha>
    </Dependency>
    <Dependency Name="NETStandard.Library.Ref" Version="2.1.0" CoherentParentDependency="Microsoft.Extensions.Logging">
      <Uri>https://github.com/dotnet/core-setup</Uri>
      <Sha>903ca49e3ffddc551e12d2f94d7cca95f9a340bf</Sha>
    </Dependency>
    <!-- Keep this dependency at the bottom of ProductDependencies, else it will be picked as the parent for CoherentParentDependencies -->
    <Dependency Name="Microsoft.NETCore.App.Ref" Version="3.0.1" Pinned="true">
      <Uri>https://github.com/dotnet/core-setup</Uri>
      <Sha>903ca49e3ffddc551e12d2f94d7cca95f9a340bf</Sha>
    </Dependency>
    <Dependency Name="Microsoft.Internal.Extensions.Refs" Version="3.0.0-rc2.19463.5" Pinned="true">
      <Uri>https://github.com/aspnet/Extensions</Uri>
      <Sha>0b951c16de0f39e13cce8372e11c28eb90576662</Sha>
    </Dependency>
  </ProductDependencies>
  <ToolsetDependencies>
    <!-- Listed explicitly to workaround https://github.com/dotnet/cli/issues/10528 -->
    <Dependency Name="Microsoft.NETCore.Platforms" Version="3.0.0" CoherentParentDependency="Microsoft.NETCore.App.Runtime.win-x64">
      <Uri>https://github.com/dotnet/corefx</Uri>
      <Sha>4ac4c0367003fe3973a3648eb0715ddb0e3bbcea</Sha>
    </Dependency>
    <Dependency Name="Internal.AspNetCore.Analyzers" Version="3.0.1-servicing.19510.1" CoherentParentDependency="Microsoft.EntityFrameworkCore">
      <Uri>https://github.com/aspnet/Extensions</Uri>
      <Sha>40c00020ac632006c9db91383de246226f9cb44a</Sha>
    </Dependency>
    <Dependency Name="Microsoft.DotNet.GenAPI" Version="1.0.0-beta.19474.3">
      <Uri>https://github.com/dotnet/arcade</Uri>
      <Sha>0e9ffd6464aff37aef2dc41dc2162d258f266e32</Sha>
    </Dependency>
    <Dependency Name="Microsoft.DotNet.Arcade.Sdk" Version="1.0.0-beta.19474.3">
      <Uri>https://github.com/dotnet/arcade</Uri>
      <Sha>0e9ffd6464aff37aef2dc41dc2162d258f266e32</Sha>
    </Dependency>
    <Dependency Name="Microsoft.DotNet.Helix.Sdk" Version="2.0.0-beta.19474.3">
      <Uri>https://github.com/dotnet/arcade</Uri>
      <Sha>0e9ffd6464aff37aef2dc41dc2162d258f266e32</Sha>
    </Dependency>
    <Dependency Name="Microsoft.AspNetCore.Testing" Version="3.0.1-servicing.19510.1" CoherentParentDependency="Microsoft.EntityFrameworkCore">
      <Uri>https://github.com/aspnet/Extensions</Uri>
      <Sha>40c00020ac632006c9db91383de246226f9cb44a</Sha>
    </Dependency>
    <Dependency Name="Microsoft.Net.Compilers.Toolset" Version="3.3.1-beta4-19462-11" CoherentParentDependency="Microsoft.Extensions.Logging">
      <Uri>https://github.com/dotnet/roslyn</Uri>
      <Sha>66a912c9463eebe832cf742d2fe8bb2e1a4600ec</Sha>
    </Dependency>
  </ToolsetDependencies>
</Dependencies><|MERGE_RESOLUTION|>--- conflicted
+++ resolved
@@ -13,23 +13,6 @@
       <Uri>https://github.com/aspnet/Blazor</Uri>
       <Sha>c606594a0e5ebc36636d36e418ee0e189ce7a012</Sha>
     </Dependency>
-<<<<<<< HEAD
-    <Dependency Name="Microsoft.AspNetCore.Razor.Language" Version="3.0.1-servicing.19507.2">
-      <Uri>https://github.com/aspnet/AspNetCore-Tooling</Uri>
-      <Sha>ae9d989c74c6f4850df8b612f4a91da87448a181</Sha>
-    </Dependency>
-    <Dependency Name="Microsoft.AspNetCore.Mvc.Razor.Extensions" Version="3.0.1-servicing.19507.2">
-      <Uri>https://github.com/aspnet/AspNetCore-Tooling</Uri>
-      <Sha>ae9d989c74c6f4850df8b612f4a91da87448a181</Sha>
-    </Dependency>
-    <Dependency Name="Microsoft.CodeAnalysis.Razor" Version="3.0.1-servicing.19507.2">
-      <Uri>https://github.com/aspnet/AspNetCore-Tooling</Uri>
-      <Sha>ae9d989c74c6f4850df8b612f4a91da87448a181</Sha>
-    </Dependency>
-    <Dependency Name="Microsoft.NET.Sdk.Razor" Version="3.0.1-servicing.19507.2">
-      <Uri>https://github.com/aspnet/AspNetCore-Tooling</Uri>
-      <Sha>ae9d989c74c6f4850df8b612f4a91da87448a181</Sha>
-=======
     <Dependency Name="Microsoft.AspNetCore.Razor.Language" Version="3.0.1">
       <Uri>https://github.com/aspnet/AspNetCore-Tooling</Uri>
       <Sha>4ef35e11af80a5907438d1a715e51803acf1077c</Sha>
@@ -45,7 +28,6 @@
     <Dependency Name="Microsoft.NET.Sdk.Razor" Version="3.0.1">
       <Uri>https://github.com/aspnet/AspNetCore-Tooling</Uri>
       <Sha>4ef35e11af80a5907438d1a715e51803acf1077c</Sha>
->>>>>>> 6f9f6595
     </Dependency>
     <Dependency Name="dotnet-ef" Version="3.0.1">
       <Uri>https://github.com/aspnet/EntityFrameworkCore</Uri>
