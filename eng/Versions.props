--- conflicted
+++ resolved
@@ -11,13 +11,8 @@
     <AspNetCorePatchVersion>2</AspNetCorePatchVersion>
     <PreReleaseVersionIteration>
     </PreReleaseVersionIteration>
-<<<<<<< HEAD
-    <ValidateBaseline>false</ValidateBaseline>
-    <IdentityModelVersion>7.0.3</IdentityModelVersion>
-=======
     <ValidateBaseline>true</ValidateBaseline>
     <IdentityModelVersion>7.1.2</IdentityModelVersion>
->>>>>>> 8e941eb4
     <!--
         When StabilizePackageVersion is set to 'true', this branch will produce stable outputs for 'Shipping' packages
     -->
