﻿<Project Sdk="Microsoft.NET.Sdk">

  <PropertyGroup>
<<<<<<< HEAD
    <TargetFrameworks>$(StandardTestTfms)</TargetFrameworks>
    <PlatformTarget Condition=" '$(TargetFramework)' == 'netcoreapp2.2' "></PlatformTarget>
=======
    <TargetFrameworks>netcoreapp2.1;net461</TargetFrameworks>
    <PlatformTarget Condition=" '$(TargetFramework)' == 'netcoreapp2.1' "></PlatformTarget>

    <!-- These tests are completely busted in Azure Pipelines due to OutOfMemoryExceptions caused by https://github.com/aspnet/Extensions/issues/844 -->
    <SkipTests Condition=" '$(BUILD_REASON)' == 'PullRequest' ">true</SkipTests>
>>>>>>> 5d16f979
  </PropertyGroup>

  <ItemGroup>
    <Compile Include="..\..\Extensions.Core\src\Base32.cs" Link="Infrastructure\Base32.cs" />
    <Compile Include="..\..\Extensions.Core\src\Rfc6238AuthenticationService.cs" Link="Infrastructure\Rfc6238AuthenticationService.cs" />
  </ItemGroup>

  <ItemGroup>
    <None Include="xunit.runner.json" CopyToOutputDirectory="PreserveNewest" />
  </ItemGroup>

  <Import Project="$(MvcTestingTargets)" Condition="'$(MvcTestingTargets)' != ''" />

  <ItemGroup>
    <ProjectReference Include="..\..\testassets\Identity.DefaultUI.WebSite\Identity.DefaultUI.WebSite.csproj" />

    <Reference Include="Microsoft.AspNetCore.Mvc.Testing" />
    <Reference Include="Microsoft.Extensions.Logging.Testing" />
    <Reference Include="Microsoft.EntityFrameworkCore.InMemory" />
    <Reference Include="AngleSharp" />
  </ItemGroup>

</Project><|MERGE_RESOLUTION|>--- conflicted
+++ resolved
@@ -1,16 +1,8 @@
 ﻿<Project Sdk="Microsoft.NET.Sdk">
 
   <PropertyGroup>
-<<<<<<< HEAD
-    <TargetFrameworks>$(StandardTestTfms)</TargetFrameworks>
+    <TargetFrameworks>netcoreapp2.2;net461</TargetFrameworks>
     <PlatformTarget Condition=" '$(TargetFramework)' == 'netcoreapp2.2' "></PlatformTarget>
-=======
-    <TargetFrameworks>netcoreapp2.1;net461</TargetFrameworks>
-    <PlatformTarget Condition=" '$(TargetFramework)' == 'netcoreapp2.1' "></PlatformTarget>
-
-    <!-- These tests are completely busted in Azure Pipelines due to OutOfMemoryExceptions caused by https://github.com/aspnet/Extensions/issues/844 -->
-    <SkipTests Condition=" '$(BUILD_REASON)' == 'PullRequest' ">true</SkipTests>
->>>>>>> 5d16f979
   </PropertyGroup>
 
   <ItemGroup>
