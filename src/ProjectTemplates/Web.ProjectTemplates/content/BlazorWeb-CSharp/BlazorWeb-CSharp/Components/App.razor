--- conflicted
+++ resolved
@@ -29,15 +29,10 @@
 <body>
     @*#if (!InteractiveAtRoot)
     <Routes />
-<<<<<<< HEAD
     ##elseif (IndividualLocalAuth)
     <Routes @rendermode="@RenderModeForPage" />
     ##elseif (UseServer && UseWebAssembly)
-    <Routes @rendermode="@RenderMode.InteractiveAuto" />
-=======
-    ##elseif (UseServer && UseWebAssembly) -->
     <Routes @rendermode="@InteractiveAuto" />
->>>>>>> 6bcf49d3
     ##elseif (UseServer)
     <Routes @rendermode="@InteractiveServer" />
     ##else
@@ -56,7 +51,7 @@
 
     IComponentRenderMode? RenderModeForPage => HttpContext.Request.Path.StartsWithSegments("/Account")
         ? null
-        : RenderMode.InteractiveAuto;
+        : InteractiveAuto;
 }
 #elseif (UseServer)
 
@@ -66,7 +61,7 @@
 
     IComponentRenderMode? RenderModeForPage => HttpContext.Request.Path.StartsWithSegments("/Account")
         ? null
-        : RenderMode.InteractiveServer;
+        : InteractiveServer;
 }
 #else
 
@@ -76,6 +71,6 @@
 
     IComponentRenderMode? RenderModeForPage => HttpContext.Request.Path.StartsWithSegments("/Account")
         ? null
-        : RenderMode.InteractiveWebAssembly;
+        : InteractiveWebAssembly;
 }
 #endif*@